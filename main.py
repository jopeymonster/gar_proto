--- conflicted
+++ resolved
@@ -1707,20 +1707,10 @@
 
     prompts.execution_time(start_time, end_time)
     helpers.data_handling_options(
-<<<<<<< HEAD
-        table_data,
-        headers,
-        auto_view=False,
-        preselected_output=output_mode,
-    )
-
-
-=======
         table_data, headers, auto_view=False, preselected_output=output_mode
     )
 
 
->>>>>>> 4acbc578
 def budget_menu(gads_service, client, full_accounts_info, cli_args):
     """Display budgeting report options and run the selected workflow.
 
@@ -1749,7 +1739,6 @@
         cli_args, customer_dict
     )
     report_details = (date_opt, start_date, end_date, time_seg, account_scope)
-<<<<<<< HEAD
 
     prompts.data_review(report_details, debug=cli_args.debug)
     maybe_print_configuration_summary(
@@ -1763,21 +1752,6 @@
         toggles={},
     )
 
-=======
-
-    prompts.data_review(report_details, debug=cli_args.debug)
-    maybe_print_configuration_summary(
-        cli_args,
-        report_scope="budget",
-        report_option=report_opt,
-        date_details=(date_opt, start_date, end_date, time_seg),
-        output_mode=output_mode,
-        account_scope=account_scope,
-        account_id=account_id,
-        toggles={},
-    )
-
->>>>>>> 4acbc578
     if account_scope == "single":
         if not account_id:
             account_id, account_name = helpers.get_account_properties(customer_dict)
@@ -1800,18 +1774,10 @@
     else:
         print("End of prototype options")
         sys.exit("Exiting - exit testing...")
-<<<<<<< HEAD
 
     prompts.execution_time(start_time, end_time)
-=======
->>>>>>> 4acbc578
-
-    prompts.execution_time(start_time, end_time)
-
-<<<<<<< HEAD
-=======
-
->>>>>>> 4acbc578
+
+
 def audit_menu(gads_service, client, full_accounts_info, cli_args):
     """Run account auditing prompts and associated service calls.
 
