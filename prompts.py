--- conflicted
+++ resolved
@@ -192,13 +192,9 @@
             "2. Display table on screen\n"
             "3. Auto-display results without additional prompts\n"
         )
-<<<<<<< HEAD
-        selection = input("Choose a numbered option (1-3 or 'exit' to exit): ").strip()
-=======
         selection = input(
             "Choose a numbered option (1-3 or 'exit' to exit): "
         ).strip()
->>>>>>> 1096a89a
         choice = output_options.get(selection)
         if choice:
             return choice
